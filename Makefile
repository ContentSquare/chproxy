current_dir = $(pwd)
pkgs = $(shell go list ./...)
gofiles := $(shell find . -name "*.go" -type f -not -path "./vendor/*")

BUILD_TAG = $(or $(shell git tag --points-at HEAD), $(EXT_BUILD_TAG), latest)

BUILD_CONSTS = \
	-X main.buildTime=`date -u '+%Y-%m-%d_%H:%M:%S'` \
	-X main.buildRevision=`git rev-parse HEAD` \
	-X main.buildTag=$(BUILD_TAG)

BUILD_OPTS = -ldflags="$(BUILD_CONSTS)" -gcflags="-trimpath=$(GOPATH)/src"

.PHONY: update format build test run lint reconfigure clean release-build release

format:
	go fmt $(pkgs)
	gofmt -w -s $(gofiles)

build:
	go build

test: build
	go test -race $(pkgs)

run: build
	./chproxy -config=testdata/http.yml

lint:
	go vet $(pkgs)
	go list ./... | grep -v /vendor/ | xargs -n1 golint

tidy:
	go mod tidy

deps:
	go mod download

go-lint: deps tidy
	golangci-lint run -v

reconfigure:
	kill -HUP `pidof chproxy`

clean:
	rm -f chproxy

release-build:
	@echo "Ver: $(BUILD_TAG), OPTS: $(BUILD_OPTS)"
<<<<<<< HEAD
	@GOOS=linux GOARCH=amd64 go build $(BUILD_OPTS)
	@if [ -f chproxy-linux-amd64-*.tar.gz ]; then rm chproxy-linux-amd64-*.tar.gz; fi
=======
	GOOS=linux GOARCH=amd64 go build $(BUILD_OPTS)
>>>>>>> 175baa02
	tar czf chproxy-linux-amd64-$(BUILD_TAG).tar.gz chproxy
	rm chproxy-linux-amd64-*.tar.gz

release: format lint test clean release-build
	@echo "Ver: $(BUILD_TAG), OPTS: $(BUILD_OPTS)"
	tar czf chproxy-linux-amd64-$(BUILD_TAG).tar.gz chproxy

release-build-docker:
	@echo "Ver: $(BUILD_TAG)"
	@DOCKER_BUILDKIT=1 docker build --target build --build-arg EXT_BUILD_TAG=$(BUILD_TAG) --progress plain -t chproxy-build .
	@docker run --rm --entrypoint "/bin/sh" -v $(CURDIR):/host chproxy-build -c "/bin/cp /go/src/github.com/contentsquare/chproxy/*.tar.gz /host"<|MERGE_RESOLUTION|>--- conflicted
+++ resolved
@@ -47,12 +47,7 @@
 
 release-build:
 	@echo "Ver: $(BUILD_TAG), OPTS: $(BUILD_OPTS)"
-<<<<<<< HEAD
-	@GOOS=linux GOARCH=amd64 go build $(BUILD_OPTS)
-	@if [ -f chproxy-linux-amd64-*.tar.gz ]; then rm chproxy-linux-amd64-*.tar.gz; fi
-=======
 	GOOS=linux GOARCH=amd64 go build $(BUILD_OPTS)
->>>>>>> 175baa02
 	tar czf chproxy-linux-amd64-$(BUILD_TAG).tar.gz chproxy
 	rm chproxy-linux-amd64-*.tar.gz
 
