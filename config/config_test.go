package config

import (
	"bytes"
	"gopkg.in/yaml.v2"
	"net"
	"testing"
	"time"
)

func TestLoadConfig(t *testing.T) {
	var testCases = []struct {
		name string
		file string
		cfg  Config
	}{
		{
			"full description",
			"testdata/full.yml",
			Config{
				Caches: []Cache{
					{
						Name:    "longterm",
						Dir:     "cache_dir",
						MaxSize: ByteSize(10 * 1024 * 1024 * 1024),
						Expire:  time.Hour,
					},
				},
				HackMePlease: true,
				Server: Server{
					HTTP: HTTP{
						ListenAddr:       ":9090",
						NetworksOrGroups: []string{"office", "reporting-apps", "1.2.3.4"},
					},
					HTTPS: HTTPS{
						ListenAddr: ":443",
						Autocert: Autocert{
							CacheDir:     "certs_dir",
							AllowedHosts: []string{"example.com"},
						},
					},
					Metrics: Metrics{
						NetworksOrGroups: []string{"office"},
					},
				},
				LogDebug: true,

				Clusters: []Cluster{
					{
						Name:   "first cluster",
						Scheme: "http",
						Nodes:  []string{"127.0.0.1:8123", "shard2:8123"},
						KillQueryUser: KillQueryUser{
							Name:     "default",
							Password: "***",
						},
						ClusterUsers: []ClusterUser{
							{
								Name:                 "web",
								Password:             "password",
								MaxConcurrentQueries: 4,
								MaxExecutionTime:     time.Minute,
							},
						},
						HeartBeatInterval: time.Minute,
					},
					{
						Name:          "second cluster",
						Scheme:        "https",
						Nodes:         []string{"127.0.1.1:8123", "127.0.1.2:8123"},
						KillQueryUser: KillQueryUser{Name: "default"},
						ClusterUsers: []ClusterUser{
							{
								Name:                 "default",
								MaxConcurrentQueries: 4,
								MaxExecutionTime:     time.Minute,
							},
							{
								Name:                 "web",
								ReqPerMin:            10,
								MaxConcurrentQueries: 4,
								MaxExecutionTime:     time.Second * 10,
								NetworksOrGroups:     []string{"office"},
							},
						},
						HeartBeatInterval: time.Second * 5,
					},
				},
				Users: []User{
					{
<<<<<<< HEAD
						Name:      "web",
						Password:  "****",
						ToCluster: "first cluster",
						ToUser:    "web",
						DenyHTTP:  true,
						AllowCORS: true,
						ReqPerMin: 4,
						Cache:     "longterm",
=======
						Name:         "web",
						Password:     "****",
						ToCluster:    "first cluster",
						ToUser:       "web",
						DenyHTTP:     true,
						AllowCORS:    true,
						ReqPerMin:    4,
						MaxQueueSize: 100,
						MaxQueueTime: 35 * time.Second,
>>>>>>> 81ec7a1b
					},
					{
						Name:                 "default",
						ToCluster:            "second cluster",
						ToUser:               "default",
						MaxConcurrentQueries: 4,
						MaxExecutionTime:     time.Minute,
						DenyHTTPS:            true,
						NetworksOrGroups:     []string{"office", "1.2.3.0/24"},
					},
				},
				NetworkGroups: []NetworkGroups{
					{
						Name: "office",
						Networks: Networks{
							&net.IPNet{
								IP:   net.IPv4(127, 0, 0, 0),
								Mask: net.IPMask{255, 255, 255, 0},
							},
							&net.IPNet{
								IP:   net.IPv4(10, 10, 0, 1),
								Mask: net.IPMask{255, 255, 255, 255},
							},
						},
					},
					{
						Name: "reporting-apps",
						Networks: Networks{
							&net.IPNet{
								IP:   net.IPv4(10, 10, 10, 0),
								Mask: net.IPMask{255, 255, 255, 0},
							},
						},
					},
				},
			},
		},
		{
			"default values",
			"testdata/default_values.yml",
			Config{
				Server: Server{
					HTTP: HTTP{
						ListenAddr:       ":8080",
						NetworksOrGroups: []string{"127.0.0.1"},
					},
				},
				Clusters: []Cluster{
					{
						Name:   "cluster",
						Scheme: "http",
						Nodes:  []string{"127.0.0.1:8123"},
						ClusterUsers: []ClusterUser{
							{
								Name: "default",
							},
						},
						KillQueryUser: KillQueryUser{
							Name: "default",
						},
						HeartBeatInterval: time.Second * 5,
					},
				},
				Users: []User{
					{
						Name:      "default",
						ToCluster: "cluster",
						ToUser:    "default",
					},
				},
			},
		},
	}

	for _, tc := range testCases {
		t.Run(tc.name, func(t *testing.T) {
			c, err := LoadFile(tc.file)
			if err != nil {
				t.Fatalf("Error parsing %s: %s", tc.file, err)
			}
			got, err := yaml.Marshal(c)
			if err != nil {
				t.Fatalf("%s", err)
			}
			exp, err := yaml.Marshal(&tc.cfg)
			if err != nil {
				t.Fatalf("%s", err)
			}
			if !bytes.Equal(got, exp) {
				t.Fatalf("unexpected config result: \ngot\n\n%s\n expected\n\n%s", got, exp)
			}
		})
	}
}

func TestBadConfig(t *testing.T) {
	var testCases = []struct {
		name  string
		file  string
		error string
	}{
		{
			"no file",
			"testdata/nofile.yml",
			"open testdata/nofile.yml: no such file or directory",
		},
		{
			"extra fields",
			"testdata/bad.extra_fields.yml",
			"unknown fields in cluster: unknown_field",
		},
		{
			"empty users",
			"testdata/bad.empty_users.yml",
			"field `users` must contain at least 1 user",
		},
		{
			"empty nodes",
			"testdata/bad.empty_nodes.yml",
			"field `cluster.nodes` must contain at least 1 address",
		},
		{
			"wrong scheme",
			"testdata/bad.wrong_scheme.yml",
			"field `cluster.scheme` must be `http` or `https`. Got \"tcp\" instead",
		},
		{
			"empty https",
			"testdata/bad.empty_https.yml",
			"configuration `https` is missing. Must be specified `https.cache_dir` for autocert OR `https.key_file` and `https.cert_file` for already existing certs",
		},
		{
			"empty https cert key",
			"testdata/bad.empty_https_key_file.yml",
			"field `https.key_file` must be specified",
		},
		{
			"double certification",
			"testdata/bad.double_certification.yml",
			"it is forbidden to specify certificate and `https.autocert` at the same time. Choose one way",
		},
		{
			"security no password",
			"testdata/bad.security_no_pass.yml",
			"security breach: https: user \"dummy\" has neither password nor `allowed_networks` on `user` or `server.http` level" +
				"\nSet option `hack_me_please=true` to disable security errors",
		},
		{
			"security no allowed networks",
			"testdata/bad.security_no_an.yml",
			"security breach: http: user \"dummy\" is allowed to connect via http, but not limited by `allowed_networks` " +
				"on `user` or `server.http` level - password could be stolen" +
				"\nSet option `hack_me_please=true` to disable security errors",
		},
		{
			"allow all",
			"testdata/bad.allow_all.yml",
			"suspicious mask specified \"0.0.0.0/0\". " +
				"If you want to allow all then just omit `allowed_networks` field",
		},
		{
			"deny all",
			"testdata/bad.deny_all.yml",
			"user \"dummy\" has both `deny_http` and `deny_https` set to `true`",
		},
		{
			"autocert allowed networks",
			"testdata/bad.autocert_an.yml",
			"`letsencrypt` specification requires https server to listen on :443 port and be without `allowed_networks` limits. " +
				"Otherwise, certificates will be impossible to generate",
		},
		{
			"network groups",
			"testdata/bad.network_groups.yml",
			"wrong network group name or address \"office\": invalid CIDR address: office/32",
		},
		{
<<<<<<< HEAD
			"max size",
			"testdata/bad.max_size.yml",
			"wrong size format: must be a positive integer with a unit of measurement like M, MB, G, GB, T or TB",
=======
			"max queue size and time",
			"testdata/bad.queue_size_time.yml",
			"`max_queue_size` must be set if `max_queue_time` is set on the user \"default\"",
>>>>>>> 81ec7a1b
		},
	}

	for _, tc := range testCases {
		t.Run(tc.name, func(t *testing.T) {
			_, err := LoadFile(tc.file)
			if err == nil {
				t.Fatalf("error expected")
			}
			if err.Error() != tc.error {
				t.Fatalf("expected: %q; got: %q", tc.error, err)
			}
		})
	}
}

func TestExamples(t *testing.T) {
	var testCases = []struct {
		name string
		file string
	}{
		{
			"simple",
			"examples/simple.yml",
		},
		{
			"spread inserts",
			"examples/spread.inserts.yml",
		},
		{
			"spread selects",
			"examples/spread.selects.yml",
		},
		{
			"https",
			"examples/https.yml",
		},
		{
			"combined",
			"examples/combined.yml",
		},
	}

	for _, tc := range testCases {
		t.Run(tc.name, func(t *testing.T) {
			_, err := LoadFile(tc.file)
			if err != nil {
				t.Fatalf("unexpected error: %s", err)
			}
		})
	}
}<|MERGE_RESOLUTION|>--- conflicted
+++ resolved
@@ -88,16 +88,6 @@
 				},
 				Users: []User{
 					{
-<<<<<<< HEAD
-						Name:      "web",
-						Password:  "****",
-						ToCluster: "first cluster",
-						ToUser:    "web",
-						DenyHTTP:  true,
-						AllowCORS: true,
-						ReqPerMin: 4,
-						Cache:     "longterm",
-=======
 						Name:         "web",
 						Password:     "****",
 						ToCluster:    "first cluster",
@@ -107,7 +97,7 @@
 						ReqPerMin:    4,
 						MaxQueueSize: 100,
 						MaxQueueTime: 35 * time.Second,
->>>>>>> 81ec7a1b
+						Cache:     "longterm",
 					},
 					{
 						Name:                 "default",
@@ -285,15 +275,14 @@
 			"wrong network group name or address \"office\": invalid CIDR address: office/32",
 		},
 		{
-<<<<<<< HEAD
+			"max queue size and time",
+			"testdata/bad.queue_size_time.yml",
+			"`max_queue_size` must be set if `max_queue_time` is set on the user \"default\"",
+		},
+		{
 			"max size",
 			"testdata/bad.max_size.yml",
 			"wrong size format: must be a positive integer with a unit of measurement like M, MB, G, GB, T or TB",
-=======
-			"max queue size and time",
-			"testdata/bad.queue_size_time.yml",
-			"`max_queue_size` must be set if `max_queue_time` is set on the user \"default\"",
->>>>>>> 81ec7a1b
 		},
 	}
 
