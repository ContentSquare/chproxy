# Whether to print debug logs.
log_debug: true

# Whether to ignore security checks during config parsing.
hack_me_please: true

# Cache configuration
caches:
  - name: "longterm"
    dir: "cache_dir"
    max_size: "10G"
    expire: "1h"

# Named network lists, might be used as values for `allowed_networks`.
network_groups:
  - name: "office"
    # Each item may contain either IP or IP subnet mask.
    networks: ["127.0.0.0/24", "10.10.0.1"]

  - name: "reporting-apps"
    networks: ["10.10.10.0/24"]

# Settings for `chproxy` input interfaces.
server:
  # Configs for input http interface.
  # The interface works only if this section is present.
  http:
    # TCP address to listen to for http.
    # May be in the form IP:port . IP part is optional.
    listen_addr: ":9090"

    # List of allowed networks or network_groups.
    # Each item may contain IP address, IP subnet mask or a name
    # from `network_groups`.
    # By default requests are accepted from all the IPs.
    allowed_networks: ["office", "reporting-apps", "1.2.3.4"]

  # Configs for input https interface.
  # The interface works only if this section is present.
  https:
    # TCP address to listen to for https.
    listen_addr: ":443"

    # Paths to TLS cert and key files.
    # cert_file: "cert_file"
    # key_file: "key_file"

    # Letsencrypt config.
    # Certificates are automatically issued and renewed if this section
    # is present.
    # There is no need in cert_file and key_file if this section is present.
    autocert:
      # Path to the directory where autocert certs are cached.
      cache_dir: "certs_dir"

      # The list of host names proxy is allowed to respond to.
      # See https://godoc.org/golang.org/x/crypto/acme/autocert#HostPolicy
      allowed_hosts: ["example.com"]

  # Metrics in prometheus format are exposed on the `/metrics` path.
  # Access to `/metrics` endpoint may be restricted in this section.
  # By default access to `/metrics` is unrestricted.
  metrics:
    allowed_networks: ["office"]

# Configs for input users.
users:
    # Name and password are used to authorize access via BasicAuth or
    # via `user`/`password` query params.
    # Password is optional. By default empty password is used.
  - name: "web"
    password: "****"

    # Requests from the user are routed to this cluster.
    to_cluster: "first cluster"

    # Input user is substituted by the given output user from `to_cluster`
    # before proxying the request.
    to_user: "web"

    # Whether to deny input requests over HTTP.
    deny_http: true

    # Whether to allow `CORS` requests like `tabix` does.
    # By default `CORS` requests are denied for security reasons.
    allow_cors: true

    # Requests per minute limit for the given input user.
    requests_per_minute: 4

<<<<<<< HEAD
    # Name of cache configuration to use
    cache: "longterm"
=======
    # The maximum number of requests that may wait for their chance
    # to be executed because they cannot run now due to the current limits.
    #
    # This option may be useful for handling request bursts from `tabix`
    # or `clickhouse-grafana`.
    #
    # By default all the requests are immediately executed without
    # waiting in the queue.
    max_queue_size: 100

    # The maximum duration the queued requests may wait for their chance
    # to be executed.
    # This option makes sense only if max_queue_size is set.
    # By default requests wait for up to 10 seconds in the queue.
    max_queue_time: 35s
>>>>>>> 81ec7a1b

  - name: "default"
    to_cluster: "second cluster"
    to_user: "default"
    allowed_networks: ["office", "1.2.3.0/24"]

    # The maximum number of concurrently running queries for the user.
    max_concurrent_queries: 4

    # The maximum query duration for the user.
    # Timed out queries are forcibly killed via `KILL QUERY`.
    max_execution_time: 1m

    # Whether to deny input requests over HTTPS.
    deny_https: true

# Configs for ClickHouse clusters.
clusters:
    # The cluster name is used in `to_cluster`.
  - name: "first cluster"

    # Protocol to use for communicating with cluster nodes.
    # Currently supported values are `http` or `https`.
    # By default `http` is used.
    scheme: "http"

    # Cluster node addresses.
    # Requests are evenly distributed among them.
    nodes: ["127.0.0.1:8123", "shard2:8123"]

    # Each cluster node is checked for availability using this interval.
    # By default each node is checked for every 5 seconds.
    heartbeat_interval: 1m

    # Timed out queries are killed using this user.
    # By default `default` user is used.
    kill_query_user:
      name: "default"
      password: "***"

    # Configuration for cluster users.
    users:
        # The user name is used in `to_user`.
      - name: "web"
        password: "password"
        max_concurrent_queries: 4
        max_execution_time: 1m

  - name: "second cluster"
    scheme: "https"
    nodes: ["127.0.1.1:8123", "127.0.1.2:8123"]
    users:
      - name: "default"
        max_concurrent_queries: 4
        max_execution_time: 1m

      - name: "web"
        max_concurrent_queries: 4
        max_execution_time: 10s
        requests_per_minute: 10
        allowed_networks: ["office"]<|MERGE_RESOLUTION|>--- conflicted
+++ resolved
@@ -88,10 +88,9 @@
     # Requests per minute limit for the given input user.
     requests_per_minute: 4
 
-<<<<<<< HEAD
     # Name of cache configuration to use
     cache: "longterm"
-=======
+
     # The maximum number of requests that may wait for their chance
     # to be executed because they cannot run now due to the current limits.
     #
@@ -107,7 +106,6 @@
     # This option makes sense only if max_queue_size is set.
     # By default requests wait for up to 10 seconds in the queue.
     max_queue_time: 35s
->>>>>>> 81ec7a1b
 
   - name: "default"
     to_cluster: "second cluster"
