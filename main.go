package main

import (
	"context"
	"crypto/tls"
	"flag"
	"fmt"
	"net"
	"net/http"
	"os"
	"os/signal"
	"sync/atomic"
	"syscall"
	"time"

	"github.com/Vertamedia/chproxy/cache"
	"github.com/Vertamedia/chproxy/config"
	"github.com/Vertamedia/chproxy/log"
	"github.com/prometheus/client_golang/prometheus/promhttp"
	"golang.org/x/crypto/acme/autocert"
)

var (
	configFile = flag.String("config", "", "Proxy configuration filename")
	version    = flag.Bool("version", false, "Prints current version and exits")
)

type ccList map[string]*cache.Controller

var (
	proxy = newReverseProxy()

	// networks allow lists
	allowedNetworksHTTP    atomic.Value
	allowedNetworksHTTPS   atomic.Value
	allowedNetworksMetrics atomic.Value
)

func main() {
	flag.Parse()
	if *version {
		fmt.Printf("%s\n", versionString())
		os.Exit(0)
	}

	log.Infof("%s", versionString())
	log.Infof("Loading config: %s", *configFile)
	cfg, err := loadConfig()
	if err != nil {
		log.Fatalf("error while loading config: %s", err)
	}
	if len(cfg.Caches) > 0 {
		cache.MustRegister(cfg.Caches...)
	}
	if err = applyConfig(cfg); err != nil {
		log.Fatalf("error while applying config: %s", err)
	}
	log.Infof("Loading config %q: successful", *configFile)

	c := make(chan os.Signal)
	signal.Notify(c, syscall.SIGHUP)
	go func() {
		for {
			switch <-c {
			case syscall.SIGHUP:
				log.Infof("SIGHUP received. Going to reload config %s ...", *configFile)
				if err := reloadConfig(); err != nil {
					log.Errorf("error while reloading config: %s", err)
					continue
				}
				log.Infof("Reloading config %s: successful", *configFile)
			}
		}
	}()

<<<<<<< HEAD
	server := cfg.Server
	if len(server.HTTP.ListenAddr) == 0 && len(server.HTTPS.ListenAddr) == 0 {
		panic("BUG: broken config validation - `listen_addr` is not configured")
	}
	if len(server.HTTPS.ListenAddr) != 0 {
		go serveTLS(server.HTTPS)
	}
	if len(server.HTTP.ListenAddr) != 0 {
		go serve(server.HTTP)
=======
	if len(cfg.Server.HTTP.ListenAddr) == 0 && len(cfg.Server.HTTPS.ListenAddr) == 0 {
		panic("BUG: broken config validation - `listen_addr` is not configured")
	}

	maxResponseTime := getMaxResponseTime(cfg)
	if len(cfg.Server.HTTPS.ListenAddr) != 0 {
		go serveTLS(cfg.Server.HTTPS, maxResponseTime)
	}
	if len(cfg.Server.HTTP.ListenAddr) != 0 {
		go serve(cfg.Server.HTTP, maxResponseTime)
>>>>>>> 3efb9bbb
	}

	select {}
}

// getMaxResponseTime returns the maximum possible response time
// for the given cfg.
func getMaxResponseTime(cfg *config.Config) time.Duration {
	var d time.Duration
	for _, u := range cfg.Users {
		ud := u.MaxExecutionTime + u.MaxQueueTime
		if ud > d {
			d = ud
		}
	}
	for _, c := range cfg.Clusters {
		for _, cu := range c.ClusterUsers {
			cud := cu.MaxExecutionTime + cu.MaxQueueTime
			if cud > d {
				d = cud
			}
		}
	}
	return d
}

func serveTLS(cfg config.HTTPS, maxResponseTime time.Duration) {
	ln, err := net.Listen("tcp4", cfg.ListenAddr)
	if err != nil {
		log.Fatalf("cannot listen for %q: %s", cfg.ListenAddr, err)
	}
	tlsCfg := newTLSConfig(cfg)
	tln := tls.NewListener(ln, tlsCfg)
	log.Infof("Serving https on %q", cfg.ListenAddr)
	if err := listenAndServe(tln, maxResponseTime); err != nil {
		log.Fatalf("TLS server error on %q: %s", cfg.ListenAddr, err)
	}
}

func serve(cfg config.HTTP, maxResponseTime time.Duration) {
	ln, err := net.Listen("tcp4", cfg.ListenAddr)
	if err != nil {
		log.Fatalf("cannot listen for %q: %s", cfg.ListenAddr, err)
	}
	log.Infof("Serving http on %q", cfg.ListenAddr)
	if err := listenAndServe(ln, maxResponseTime); err != nil {
		log.Fatalf("HTTP server error on %q: %s", cfg.ListenAddr, err)
	}
}

func newTLSConfig(cfg config.HTTPS) *tls.Config {
	tlsCfg := tls.Config{
		PreferServerCipherSuites: true,
		CurvePreferences: []tls.CurveID{
			tls.CurveP256,
			tls.X25519,
		},
	}
	if len(cfg.KeyFile) > 0 && len(cfg.CertFile) > 0 {
		cert, err := tls.LoadX509KeyPair(cfg.CertFile, cfg.KeyFile)
		if err != nil {
			log.Fatalf("cannot load cert for `https.cert_file`=%q, `https.key_file`=%q: %s",
				cfg.CertFile, cfg.KeyFile, err)
		}
		tlsCfg.Certificates = []tls.Certificate{cert}
	} else {
		if len(cfg.Autocert.CacheDir) > 0 {
			if err := os.MkdirAll(cfg.Autocert.CacheDir, 0700); err != nil {
				log.Fatalf("error while creating folder %q: %s", cfg.Autocert.CacheDir, err)
			}
		}
		var hp autocert.HostPolicy
		if len(cfg.Autocert.AllowedHosts) != 0 {
			allowedHosts := make(map[string]struct{}, len(cfg.Autocert.AllowedHosts))
			for _, v := range cfg.Autocert.AllowedHosts {
				allowedHosts[v] = struct{}{}
			}
			hp = func(_ context.Context, host string) error {
				if _, ok := allowedHosts[host]; ok {
					return nil
				}
				return fmt.Errorf("host %q doesn't match `host_policy` configuration", host)
			}
		}
		m := autocert.Manager{
			Prompt:     autocert.AcceptTOS,
			Cache:      autocert.DirCache(cfg.Autocert.CacheDir),
			HostPolicy: hp,
		}
		tlsCfg.GetCertificate = m.GetCertificate
	}
	return &tlsCfg
}

func listenAndServe(ln net.Listener, maxResponseTime time.Duration) error {
	if maxResponseTime < 0 {
		maxResponseTime = 0
	}
	// Give an additional minute for the maximum response time,
	// so the response body may be sent to the requester.
	maxResponseTime += time.Minute

	s := &http.Server{
		TLSNextProto: make(map[string]func(*http.Server, *tls.Conn, http.Handler)),
		Handler:      http.HandlerFunc(serveHTTP),
		ReadTimeout:  time.Minute,
		WriteTimeout: maxResponseTime,
		IdleTimeout:  time.Minute * 10,
		ErrorLog:     log.ErrorLogger,
	}
	return s.Serve(ln)
}

var promHandler = promhttp.Handler()

func serveHTTP(rw http.ResponseWriter, r *http.Request) {
	switch r.URL.Path {
	case "/favicon.ico":
	case "/metrics":
		an := allowedNetworksMetrics.Load().(*config.Networks)
		if !an.Contains(r.RemoteAddr) {
			err := fmt.Errorf("connections to /metrics are not allowed from %s", r.RemoteAddr)
			rw.Header().Set("Connection", "close")
			respondWith(rw, err, http.StatusForbidden)
			return
		}
		promHandler.ServeHTTP(rw, r)
	case "/":
		var err error
		var an *config.Networks
		if r.TLS != nil {
			an = allowedNetworksHTTPS.Load().(*config.Networks)
			err = fmt.Errorf("https connections are not allowed from %s", r.RemoteAddr)
		} else {
			an = allowedNetworksHTTP.Load().(*config.Networks)
			err = fmt.Errorf("http connections are not allowed from %s", r.RemoteAddr)
		}
		if !an.Contains(r.RemoteAddr) {
			rw.Header().Set("Connection", "close")
			respondWith(rw, err, http.StatusForbidden)
			return
		}

		proxy.ServeHTTP(rw, r)
	default:
		badRequest.Inc()
		err := fmt.Sprintf("Unsupported path: %s", r.URL.Path)
		log.Debugf(err)
		rw.WriteHeader(http.StatusBadRequest)
		fmt.Fprint(rw, err)
	}
}

<<<<<<< HEAD
func loadConfig() (*config.Config, error) {
=======
func reloadConfig() (*config.Config, error) {
>>>>>>> 3efb9bbb
	if *configFile == "" {
		log.Fatalf("Missing -config flag")
	}
	cfg, err := config.LoadFile(*configFile)
	if err != nil {
		return nil, fmt.Errorf("can't load config %q: %s", *configFile, err)
	}
	return cfg, nil
}

func applyConfig(cfg *config.Config) error {
	if err := proxy.ApplyConfig(cfg); err != nil {
		return err
	}
	allowedNetworksHTTP.Store(&cfg.Server.HTTP.AllowedNetworks)
	allowedNetworksHTTPS.Store(&cfg.Server.HTTPS.AllowedNetworks)
	allowedNetworksMetrics.Store(&cfg.Server.Metrics.AllowedNetworks)
	log.SetDebug(cfg.LogDebug)
	log.Infof("Loaded config: \n%s", cfg)
<<<<<<< HEAD

	return nil
}

func reloadConfig() error {
	cfg, err := loadConfig()
	if err != nil {
		return err
	}
	return applyConfig(cfg)
=======
	return cfg, nil
>>>>>>> 3efb9bbb
}

func versionString() string {
	ver := buildTag
	if len(ver) == 0 {
		ver = "unknown"
	}
	return fmt.Sprintf("chproxy ver. %s, rev. %s, built at %s", ver, buildRevision, buildTime)
}

var (
	buildTag      = "unknown"
	buildRevision = "unknown"
	buildTime     = "unknown"
)<|MERGE_RESOLUTION|>--- conflicted
+++ resolved
@@ -73,28 +73,17 @@
 		}
 	}()
 
-<<<<<<< HEAD
 	server := cfg.Server
 	if len(server.HTTP.ListenAddr) == 0 && len(server.HTTPS.ListenAddr) == 0 {
 		panic("BUG: broken config validation - `listen_addr` is not configured")
 	}
+
+	maxResponseTime := getMaxResponseTime(cfg)
 	if len(server.HTTPS.ListenAddr) != 0 {
-		go serveTLS(server.HTTPS)
+		go serveTLS(server.HTTPS, maxResponseTime)
 	}
 	if len(server.HTTP.ListenAddr) != 0 {
-		go serve(server.HTTP)
-=======
-	if len(cfg.Server.HTTP.ListenAddr) == 0 && len(cfg.Server.HTTPS.ListenAddr) == 0 {
-		panic("BUG: broken config validation - `listen_addr` is not configured")
-	}
-
-	maxResponseTime := getMaxResponseTime(cfg)
-	if len(cfg.Server.HTTPS.ListenAddr) != 0 {
-		go serveTLS(cfg.Server.HTTPS, maxResponseTime)
-	}
-	if len(cfg.Server.HTTP.ListenAddr) != 0 {
-		go serve(cfg.Server.HTTP, maxResponseTime)
->>>>>>> 3efb9bbb
+		go serve(server.HTTP, maxResponseTime)
 	}
 
 	select {}
@@ -248,11 +237,7 @@
 	}
 }
 
-<<<<<<< HEAD
 func loadConfig() (*config.Config, error) {
-=======
-func reloadConfig() (*config.Config, error) {
->>>>>>> 3efb9bbb
 	if *configFile == "" {
 		log.Fatalf("Missing -config flag")
 	}
@@ -272,7 +257,6 @@
 	allowedNetworksMetrics.Store(&cfg.Server.Metrics.AllowedNetworks)
 	log.SetDebug(cfg.LogDebug)
 	log.Infof("Loaded config: \n%s", cfg)
-<<<<<<< HEAD
 
 	return nil
 }
@@ -283,9 +267,6 @@
 		return err
 	}
 	return applyConfig(cfg)
-=======
-	return cfg, nil
->>>>>>> 3efb9bbb
 }
 
 func versionString() string {
