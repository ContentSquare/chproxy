--- conflicted
+++ resolved
@@ -11,13 +11,8 @@
     "astro": "astro"
   },
   "dependencies": {
-<<<<<<< HEAD
     "astro": "^4.5.16",
-    "@astrojs/starlight": "^0.21.3",
-=======
-    "astro": "^4.5.13",
     "@astrojs/starlight": "^0.21.4",
->>>>>>> d24e4974
     "sharp": "^0.32.5"
   }
 }