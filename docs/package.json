--- conflicted
+++ resolved
@@ -11,13 +11,8 @@
     "astro": "astro"
   },
   "dependencies": {
-<<<<<<< HEAD
     "astro": "^3.6.5",
-    "@astrojs/starlight": "^0.20.1",
-=======
-    "astro": "^3.5.5",
     "@astrojs/starlight": "^0.21.0",
->>>>>>> d725e7df
     "sharp": "^0.32.5"
   }
 }