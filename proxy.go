package main

import (
	"bytes"
	"context"
	"fmt"
	"io"
	"io/ioutil"
	"net"
	"net/http"
	"net/http/httputil"
	"net/url"
	"strconv"
	"sync"
	"time"

	"github.com/Vertamedia/chproxy/cache"
	"github.com/Vertamedia/chproxy/config"
	"github.com/Vertamedia/chproxy/log"
	"github.com/prometheus/client_golang/prometheus"
)

func newReverseProxy() *reverseProxy {
	return &reverseProxy{
		ReverseProxy: &httputil.ReverseProxy{
<<<<<<< HEAD
			Director:       func(*http.Request) {},
			ErrorLog:       log.ErrorLogger,
			ModifyResponse: cacheResponse,
=======
			Director: func(*http.Request) {},
			// @valyala: do we actually need error messages from ReverseProxy?
			ErrorLog: log.ErrorLogger,
>>>>>>> ad3adaf5
		},
		reloadSignal: make(chan struct{}),
		reloadWG:     sync.WaitGroup{},
	}
}

func cacheResponse(resp *http.Response) error {
	fmt.Println(resp.Request.URL)
	// cache only Ok responses
	if resp.StatusCode != http.StatusOK {
		return nil
	}
	key := resp.Request.URL.Query().Get("cache_key")
	fmt.Println(">>>",key)
	// if no key then request came from user without cache option
	if len(key) == 0 {
		return nil
	}
	cc := cacheControllers.Load().(ccList)
	if cc == nil {
		return nil
	}
	name, _ := getAuth(resp.Request)
	c, ok := cc[name]
	if !ok {
		return nil
	}
	b, err := ioutil.ReadAll(resp.Body)
	if err != nil {
		return fmt.Errorf("error while reading response body: %s", err)
	}
	// do not wait for slow creating/writing into file
	go c.Store(key, b)
	// restore body since we've already read&closed it
	resp.Body = ioutil.NopCloser(bytes.NewBuffer(b))
	return nil
}

func (rp *reverseProxy) ServeHTTP(rw http.ResponseWriter, req *http.Request) {
	s, sc, err := rp.getScope(req)
	if err != nil {
		err = fmt.Errorf("scope error for %q: %s", req.RemoteAddr, err)
		respondWith(rw, err, sc)
		return
	}
	//log.Debugf("Request scope %s", s)
	requestSum.With(s.labels).Inc()

	req.Body = &statReadCloser{
		ReadCloser:       req.Body,
		requestBodyBytes: requestBodyBytes.With(s.labels),
	}
	rw = &statResponseWriter{
		ResponseWriter:    rw,
		responseBodyBytes: responseBodyBytes.With(s.labels),
	}
	query := fetchQuery(req)
	if err = s.inc(); err != nil {
		limitExcess.With(s.labels).Inc()
		log.Errorf("%s; the query was: %s", err, query)
		rw.WriteHeader(http.StatusTooManyRequests)
		rw.Write([]byte(err.Error()))
		return
	}
	defer s.dec()

	if s.user.allowCORS {
		origin := req.Header.Get("Origin")
		if len(origin) == 0 {
			origin = "*"
		}
		rw.Header().Set("Access-Control-Allow-Origin", origin)
	}
	timeStart := time.Now()
	var timeoutErrMsg error
	var timeout time.Duration
	cw := &cachedWriter{
		ResponseWriter: rw,
	}
<<<<<<< HEAD

	resp, cacheOk := s.getFromCache(req)
	if !cacheOk {
		req = s.decorateRequest(req)
		timeout, timeoutErrMsg = s.getTimeoutWithErrMsg()
		ctx := context.Background()
		if timeout != 0 {
			var cancel context.CancelFunc
			ctx, cancel = context.WithTimeout(ctx, timeout)
			defer cancel()
		}
		req = req.WithContext(ctx)
		rp.ReverseProxy.ServeHTTP(cw, req)
	} else {
		// just write cached response into connection
		cw.Write(resp)
	}

=======
	rp.ReverseProxy.ServeHTTP(cw, req)
>>>>>>> ad3adaf5
	if req.Context().Err() != nil {
		// penalize host if responding is slow, probably it is overloaded
		s.host.penalize()
		cw.statusCode = http.StatusGatewayTimeout
		if err := s.killQuery(); err != nil {
			log.Errorf("error while killing query: %s", err)
		}
		log.Errorf("node %q: %s; the query was: %s", s.host.addr, timeoutErrMsg, query)
		fmt.Fprint(rw, timeoutErrMsg.Error())
	} else {
		switch cw.statusCode {
		case http.StatusOK:
			requestSuccess.With(s.labels).Inc()
			log.Debugf("Request scope %s successfully proxied", s)
		case http.StatusBadGateway:
			s.host.penalize()
			fmt.Fprintf(rw, "unable to reach address: %s", req.URL.Host)
		}
	}

	statusCodes.With(
		prometheus.Labels{
			"user":         s.user.name,
			"cluster":      s.cluster.name,
			"cluster_user": s.clusterUser.name,
			"cluster_node": s.host.addr.Host,
			"code":         strconv.Itoa(cw.statusCode),
		},
	).Inc()
	since := float64(time.Since(timeStart).Seconds())
	requestDuration.With(s.labels).Observe(since)
}

// ApplyConfig applies provided config to reverseProxy obj
// New config will be applied only if non-nil error returned
// Otherwise old version will be kept
func (rp *reverseProxy) ApplyConfig(cfg *config.Config) error {
	clusters := make(map[string]*cluster, len(cfg.Clusters))
	for _, c := range cfg.Clusters {
		clusterUsers := make(map[string]*clusterUser, len(c.ClusterUsers))
		for _, u := range c.ClusterUsers {
			if _, ok := clusterUsers[u.Name]; ok {
				return fmt.Errorf("cluster user %q already exists", u.Name)
			}
			clusterUsers[u.Name] = &clusterUser{
				name:                 u.Name,
				password:             u.Password,
				reqPerMin:            u.ReqPerMin,
				allowedNetworks:      u.AllowedNetworks,
				maxExecutionTime:     u.MaxExecutionTime,
				maxConcurrentQueries: u.MaxConcurrentQueries,
			}
		}

		if _, ok := clusters[c.Name]; ok {
			return fmt.Errorf("cluster %q already exists", c.Name)
		}
		cluster := &cluster{
			name:                  c.Name,
			users:                 clusterUsers,
			heartBeatInterval:     c.HeartBeatInterval,
			killQueryUserName:     c.KillQueryUser.Name,
			killQueryUserPassword: c.KillQueryUser.Password,
		}
		clusters[c.Name] = cluster

		hosts := make([]*host, len(c.Nodes))
		for i, node := range c.Nodes {
			addr, err := url.Parse(fmt.Sprintf("%s://%s", c.Scheme, node))
			if err != nil {
				return err
			}
			hosts[i] = &host{
				cluster: cluster,
				addr:    addr,
			}
		}
		cluster.hosts = hosts
	}

	cc := cacheControllers.Load().(ccList)
	users := make(map[string]*user, len(cfg.Users))
	for _, u := range cfg.Users {
		c, ok := clusters[u.ToCluster]
		if !ok {
			return fmt.Errorf("error while mapping user %q to cluster %q: no such cluster", u.Name, u.ToCluster)
		}
		if _, ok := c.users[u.ToUser]; !ok {
			return fmt.Errorf("error while mapping user %q to cluster's %q user %q: no such user", u.Name, u.ToCluster, u.ToUser)
		}
		if _, ok := users[u.Name]; ok {
			return fmt.Errorf("user %q already exists", u.Name)
		}
		users[u.Name] = &user{
			name:                 u.Name,
			password:             u.Password,
			toUser:               u.ToUser,
			denyHTTP:             u.DenyHTTP,
			denyHTTPS:            u.DenyHTTPS,
			allowCORS:            u.AllowCORS,
			toCluster:            u.ToCluster,
			reqPerMin:            u.ReqPerMin,
			allowedNetworks:      u.AllowedNetworks,
			maxExecutionTime:     u.MaxExecutionTime,
			maxConcurrentQueries: u.MaxConcurrentQueries,
		}
		if len(u.Cache) > 0 {
			c := cache.GetController(u.Cache)
			if c == nil {
				return fmt.Errorf("there is no such cache %q for user %q ", u.Cache, u.Name)
			}
			cc[u.Name] = c
		}
	}
	cacheControllers.Store(cc)

	// if we are here then there are no errors with new config
	// send signal for all listeners that proxy is going to reload
	close(rp.reloadSignal)
	// wait till all goroutines will stop
	rp.reloadWG.Wait()
	// reset previous hostHealth to remove old hosts
	hostHealth.Reset()
	// recover channel for further reloads
	rp.reloadSignal = make(chan struct{})

	// run checkers
	for _, c := range clusters {
		for _, host := range c.hosts {
			h := host
			rp.reloadWG.Add(1)
			go func() {
				h.runHeartbeat(rp.reloadSignal)
				rp.reloadWG.Done()
			}()
		}
		for _, user := range c.users {
			u := user
			rp.reloadWG.Add(1)
			go func() {
				u.rateLimiter.run(rp.reloadSignal)
				rp.reloadWG.Done()
			}()
		}
	}
	for _, user := range users {
		u := user
		rp.reloadWG.Add(1)
		go func() {
			u.rateLimiter.run(rp.reloadSignal)
			rp.reloadWG.Done()
		}()
	}

	// update configuration
	rp.mu.Lock()
	rp.clusters = clusters
	rp.users = users
	rp.mu.Unlock()

	return nil
}

type reverseProxy struct {
	*httputil.ReverseProxy

	reloadSignal chan struct{}
	reloadWG     sync.WaitGroup

	mu       sync.RWMutex
	users    map[string]*user
	clusters map[string]*cluster
}

func (rp *reverseProxy) getScope(req *http.Request) (*scope, int, error) {
	name, password := getAuth(req)

	rp.mu.RLock()
	defer rp.mu.RUnlock()

	u, ok := rp.users[name]
	if !ok {
		return nil, http.StatusUnauthorized, fmt.Errorf("invalid username or password for user %q", name)
	}
	if u.password != password {
		return nil, http.StatusUnauthorized, fmt.Errorf("invalid username or password for user %q", name)
	}
	c, ok := rp.clusters[u.toCluster]
	if !ok {
		panic(fmt.Sprintf("BUG: user %q matches to unknown cluster %q", u.name, u.toCluster))
	}
	cu, ok := c.users[u.toUser]
	if !ok {
		panic(fmt.Sprintf("BUG: user %q matches to unknown user %q at cluster %q", u.name, u.toUser, u.toCluster))
	}
	if u.denyHTTP && req.TLS == nil {
		return nil, http.StatusForbidden, fmt.Errorf("user %q is not allowed to access via http", u.name)
	}
	if u.denyHTTPS && req.TLS != nil {
		return nil, http.StatusForbidden, fmt.Errorf("user %q is not allowed to access via https", u.name)
	}
	if !u.allowedNetworks.Contains(req.RemoteAddr) {
		return nil, http.StatusForbidden, fmt.Errorf("user %q is not allowed to access", u.name)
	}
	if !cu.allowedNetworks.Contains(req.RemoteAddr) {
		return nil, http.StatusForbidden, fmt.Errorf("cluster user %q is not allowed to access", cu.name)
	}
	h := c.getHost()
	if h == nil {
		return nil, http.StatusInternalServerError, fmt.Errorf("cluster %q - no active hosts", u.toCluster)
	}

	s := newScope()
	s.host = h
	s.cluster = c
	s.user = u
	s.clusterUser = cu
	s.remoteAddr = req.RemoteAddr
	s.cache = cacheControllers.Load().(ccList)[u.name]
	if addr, ok := req.Context().Value(http.LocalAddrContextKey).(net.Addr); ok {
		s.localAddr = addr.String()
	}
	s.labels = prometheus.Labels{
		"user":         s.user.name,
		"cluster":      s.cluster.name,
		"cluster_user": s.clusterUser.name,
		"cluster_node": s.host.addr.Host,
	}

	return s, 0, nil
}

// cached writer supposed to intercept headers set
type cachedWriter struct {
	http.ResponseWriter
	statusCode int
}

func (cw *cachedWriter) Write(b []byte) (int, error) {
	cw.statusCode = http.StatusOK
	return cw.ResponseWriter.Write(b)
}

func (cw *cachedWriter) WriteHeader(code int) {
	cw.statusCode = code
	cw.ResponseWriter.WriteHeader(code)
}

type statReadCloser struct {
	io.ReadCloser
	requestBodyBytes prometheus.Counter
}

func (src *statReadCloser) Read(p []byte) (int, error) {
	n, err := src.ReadCloser.Read(p)
	src.requestBodyBytes.Add(float64(n))
	return n, err
}

type statResponseWriter struct {
	http.ResponseWriter
	responseBodyBytes prometheus.Counter
}

func (srw *statResponseWriter) Write(p []byte) (int, error) {
	n, err := srw.ResponseWriter.Write(p)
	srw.responseBodyBytes.Add(float64(n))
	return n, err
}<|MERGE_RESOLUTION|>--- conflicted
+++ resolved
@@ -23,15 +23,10 @@
 func newReverseProxy() *reverseProxy {
 	return &reverseProxy{
 		ReverseProxy: &httputil.ReverseProxy{
-<<<<<<< HEAD
 			Director:       func(*http.Request) {},
+			// @valyala: do we actually need error messages from ReverseProxy?
 			ErrorLog:       log.ErrorLogger,
 			ModifyResponse: cacheResponse,
-=======
-			Director: func(*http.Request) {},
-			// @valyala: do we actually need error messages from ReverseProxy?
-			ErrorLog: log.ErrorLogger,
->>>>>>> ad3adaf5
 		},
 		reloadSignal: make(chan struct{}),
 		reloadWG:     sync.WaitGroup{},
@@ -111,28 +106,25 @@
 	cw := &cachedWriter{
 		ResponseWriter: rw,
 	}
-<<<<<<< HEAD
 
 	resp, cacheOk := s.getFromCache(req)
-	if !cacheOk {
-		req = s.decorateRequest(req)
-		timeout, timeoutErrMsg = s.getTimeoutWithErrMsg()
-		ctx := context.Background()
-		if timeout != 0 {
-			var cancel context.CancelFunc
-			ctx, cancel = context.WithTimeout(ctx, timeout)
-			defer cancel()
-		}
-		req = req.WithContext(ctx)
-		rp.ReverseProxy.ServeHTTP(cw, req)
-	} else {
+	if !cacheOk {req = s.decorateRequest(req)
+
+	timeout, timeoutErrMsg = s.getTimeoutWithErrMsg()
+	ctx := context.Background()
+	if timeout != 0 {
+		var cancel context.CancelFunc
+		ctx, cancel = context.WithTimeout(ctx, timeout)
+		defer cancel()
+	}
+
+	req = req.WithContext(ctx)
+
+	rp.ReverseProxy.ServeHTTP(cw, req)
+} else {
 		// just write cached response into connection
 		cw.Write(resp)
 	}
-
-=======
-	rp.ReverseProxy.ServeHTTP(cw, req)
->>>>>>> ad3adaf5
 	if req.Context().Err() != nil {
 		// penalize host if responding is slow, probably it is overloaded
 		s.host.penalize()
