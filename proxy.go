package main

import (
	"context"
	"fmt"
	"net"
	"net/http"
	"net/http/httputil"
	"net/url"
	"strconv"
	"sync"
	"sync/atomic"
	"time"

	"github.com/Vertamedia/chproxy/cache"
	"github.com/Vertamedia/chproxy/config"
	"github.com/Vertamedia/chproxy/log"
	"github.com/prometheus/client_golang/prometheus"
)

type reverseProxy struct {
	*httputil.ReverseProxy

	reloadSignal chan struct{}
	reloadWG     sync.WaitGroup

	mu       sync.RWMutex
	users    map[string]*user
	clusters map[string]*cluster
}

func newReverseProxy() *reverseProxy {
	return &reverseProxy{
		ReverseProxy: &httputil.ReverseProxy{
			Director: func(*http.Request) {},
			ErrorLog: log.ErrorLogger,
		},
		reloadSignal: make(chan struct{}),
		reloadWG:     sync.WaitGroup{},
	}
}

func (rp *reverseProxy) ServeHTTP(rw http.ResponseWriter, req *http.Request) {
	s, status, err := rp.getScope(req)
	if err != nil {
		err = fmt.Errorf("scope error for %q: %s", req.RemoteAddr, err)
		respondWith(rw, err, status)
		return
	}

	log.Debugf("Request scope %s", s)
	requestSum.With(s.labels).Inc()

	if err := s.incQueued(); err != nil {
		limitExcess.With(s.labels).Inc()
		respondWith(rw, err, http.StatusTooManyRequests)
		return
	}
	defer s.dec()

	req.Body = &statReadCloser{
		ReadCloser:       req.Body,
		requestBodyBytes: requestBodyBytes.With(s.labels),
	}
	srw := &statResponseWriter{
		ResponseWriter:    rw,
		responseBodyBytes: responseBodyBytes.With(s.labels),
	}

<<<<<<< HEAD
	if err = s.inc(); err != nil {
		limitExcess.With(s.labels).Inc()
		q := getQueryStart(req)
		err = fmt.Errorf("%s for query %q", err, string(q))
		respondWith(srw, err, http.StatusTooManyRequests)
		return
	}
	defer s.dec()

=======
>>>>>>> 81ec7a1b
	if s.user.allowCORS {
		origin := req.Header.Get("Origin")
		if len(origin) == 0 {
			origin = "*"
		}
		srw.Header().Set("Access-Control-Allow-Origin", origin)
	}

<<<<<<< HEAD
	key := s.getCacheKey(req)
	if _, err := s.cache.WriteTo(key, srw); err == nil {
		cacheHit.With(s.labels).Inc()
		srw.statusCode = http.StatusOK
	} else {
		timeStart := time.Now()
		req = s.decorateRequest(req)
		timeout, timeoutErrMsg := s.getTimeoutWithErrMsg()
		ctx := context.Background()
		if timeout != 0 {
			var cancel context.CancelFunc
			ctx, cancel = context.WithTimeout(ctx, timeout)
			defer cancel()
		}
		req = req.WithContext(ctx)
		cw := s.getCachedWriter(srw)
		if cw == nil {
			rp.ReverseProxy.ServeHTTP(srw, req)
		} else {
			cacheMiss.With(s.labels).Inc()
			rp.ReverseProxy.ServeHTTP(cw, req)
			if srw.statusCode == http.StatusOK {
				if err := s.cache.Flush(key, cw); err != nil {
					log.Errorf("error while flushing cache file: %s", err)
				}
				s.cache.WriteTo(key, srw)
			} else {
				b, err := cw.Bytes()
				if err != nil {
					log.Errorf("error while getting data from temp cache file: %s", err)
				} else {
					srw.Write(b)
					if err := cw.Delete(); err != nil {
						log.Errorf("error while deleting temp cache file: %s", err)
					}
				}
			}
		}
=======
	timeStart := time.Now()
	req = s.decorateRequest(req)

	timeout, timeoutErrMsg := s.getTimeoutWithErrMsg()
	ctx := context.Background()
	if timeout > 0 {
		var cancel context.CancelFunc
		ctx, cancel = context.WithTimeout(ctx, timeout)
		defer cancel()
	}
>>>>>>> 81ec7a1b

		if req.Context().Err() != nil {
			// penalize host if responding is slow, probably it is overloaded
			s.host.penalize()
			if err := s.killQuery(); err != nil {
				log.Errorf("error while killing query: %s", err)
			}
			q := getQueryStart(req)
			log.Errorf("node %q: %s in query: %q", s.host.addr, timeoutErrMsg, string(q))
			fmt.Fprint(srw, timeoutErrMsg.Error())
		}
		since := float64(time.Since(timeStart).Seconds())
		requestDuration.With(s.labels).Observe(since)
	}

	if req.Context().Err() == nil {
		switch srw.statusCode {
		case http.StatusOK:
			requestSuccess.With(s.labels).Inc()
			log.Debugf("Request scope %s successfully proxied", s)
		case http.StatusBadGateway:
			s.host.penalize()
			fmt.Fprintf(srw, "unable to reach address: %s", req.URL.Host)
		}
	}

	statusCodes.With(
		prometheus.Labels{
			"user":         s.user.name,
			"cluster":      s.cluster.name,
			"cluster_user": s.clusterUser.name,
			"cluster_node": s.host.addr.Host,
			"code":         strconv.Itoa(srw.statusCode),
		},
	).Inc()
}

// ApplyConfig applies provided config to reverseProxy obj
// New config will be applied only if non-nil error returned
// Otherwise old version will be kept
func (rp *reverseProxy) ApplyConfig(cfg *config.Config) error {
	clusters := make(map[string]*cluster, len(cfg.Clusters))
	for _, c := range cfg.Clusters {
		clusterUsers := make(map[string]*clusterUser, len(c.ClusterUsers))
		for _, cu := range c.ClusterUsers {
			if _, ok := clusterUsers[cu.Name]; ok {
				return fmt.Errorf("cluster user %q already exists", cu.Name)
			}
			clusterUsers[cu.Name] = &clusterUser{
				name:                 cu.Name,
				password:             cu.Password,
				reqPerMin:            cu.ReqPerMin,
				allowedNetworks:      cu.AllowedNetworks,
				maxExecutionTime:     cu.MaxExecutionTime,
				maxConcurrentQueries: cu.MaxConcurrentQueries,
			}
		}

		if _, ok := clusters[c.Name]; ok {
			return fmt.Errorf("cluster %q already exists", c.Name)
		}
		cluster := &cluster{
			name:                  c.Name,
			users:                 clusterUsers,
			heartBeatInterval:     c.HeartBeatInterval,
			killQueryUserName:     c.KillQueryUser.Name,
			killQueryUserPassword: c.KillQueryUser.Password,
		}
		clusters[c.Name] = cluster

		hosts := make([]*host, len(c.Nodes))
		for i, node := range c.Nodes {
			addr, err := url.Parse(fmt.Sprintf("%s://%s", c.Scheme, node))
			if err != nil {
				return err
			}
			hosts[i] = &host{
				cluster: cluster,
				addr:    addr,
			}
		}
		cluster.hosts = hosts
	}

	cc := cacheControllers.Load().(ccList)
	users := make(map[string]*user, len(cfg.Users))
	for _, u := range cfg.Users {
		c, ok := clusters[u.ToCluster]
		if !ok {
			return fmt.Errorf("error while mapping user %q to cluster %q: no such cluster", u.Name, u.ToCluster)
		}
		if _, ok := c.users[u.ToUser]; !ok {
			return fmt.Errorf("error while mapping user %q to cluster's %q user %q: no such user", u.Name, u.ToCluster, u.ToUser)
		}
		if _, ok := users[u.Name]; ok {
			return fmt.Errorf("user %q already exists", u.Name)
		}
		users[u.Name] = &user{
			name:                 u.Name,
			password:             u.Password,
			toUser:               u.ToUser,
			denyHTTP:             u.DenyHTTP,
			denyHTTPS:            u.DenyHTTPS,
			allowCORS:            u.AllowCORS,
			toCluster:            u.ToCluster,
			reqPerMin:            u.ReqPerMin,
			allowedNetworks:      u.AllowedNetworks,
			maxExecutionTime:     u.MaxExecutionTime,
			maxConcurrentQueries: u.MaxConcurrentQueries,
			maxQueueTime:         u.MaxQueueTime,
			queueCh:              make(chan struct{}, u.MaxQueueSize),
		}
		if len(u.Cache) > 0 {
			c := cache.GetController(u.Cache)
			if c == nil {
				return fmt.Errorf("no such cache %q for user %q ", u.Cache, u.Name)
			}
			cc[u.Name] = c
		}
	}
	cacheControllers.Store(cc)

	// if we are here then there are no errors with new config
	// send signal for all listeners that proxy is going to reload
	close(rp.reloadSignal)
	// wait till all goroutines will stop
	rp.reloadWG.Wait()
	// reset previous hostHealth to remove old hosts
	hostHealth.Reset()
	// recover channel for further reloads
	rp.reloadSignal = make(chan struct{})

	// run checkers
	for _, c := range clusters {
		for _, host := range c.hosts {
			h := host
			rp.reloadWG.Add(1)
			go func() {
				h.runHeartbeat(rp.reloadSignal)
				rp.reloadWG.Done()
			}()
		}
		for _, user := range c.users {
			u := user
			rp.reloadWG.Add(1)
			go func() {
				u.rateLimiter.run(rp.reloadSignal)
				rp.reloadWG.Done()
			}()
		}
	}
	for _, user := range users {
		u := user
		rp.reloadWG.Add(1)
		go func() {
			u.rateLimiter.run(rp.reloadSignal)
			rp.reloadWG.Done()
		}()
	}

	// update configuration
	rp.mu.Lock()
	rp.clusters = clusters
	rp.users = users
	rp.mu.Unlock()

	return nil
}

func (rp *reverseProxy) getScope(req *http.Request) (*scope, int, error) {
	name, password := getAuth(req)

	rp.mu.RLock()
	defer rp.mu.RUnlock()

	u, ok := rp.users[name]
	if !ok {
		return nil, http.StatusUnauthorized, fmt.Errorf("invalid username or password for user %q", name)
	}
	if u.password != password {
		return nil, http.StatusUnauthorized, fmt.Errorf("invalid username or password for user %q", name)
	}
	c, ok := rp.clusters[u.toCluster]
	if !ok {
		panic(fmt.Sprintf("BUG: user %q matches to unknown cluster %q", u.name, u.toCluster))
	}
	cu, ok := c.users[u.toUser]
	if !ok {
		panic(fmt.Sprintf("BUG: user %q matches to unknown user %q at cluster %q", u.name, u.toUser, u.toCluster))
	}
	if u.denyHTTP && req.TLS == nil {
		return nil, http.StatusForbidden, fmt.Errorf("user %q is not allowed to access via http", u.name)
	}
	if u.denyHTTPS && req.TLS != nil {
		return nil, http.StatusForbidden, fmt.Errorf("user %q is not allowed to access via https", u.name)
	}
	if !u.allowedNetworks.Contains(req.RemoteAddr) {
		return nil, http.StatusForbidden, fmt.Errorf("user %q is not allowed to access", u.name)
	}
	if !cu.allowedNetworks.Contains(req.RemoteAddr) {
		return nil, http.StatusForbidden, fmt.Errorf("cluster user %q is not allowed to access", cu.name)
	}
	h := c.getHost()
	if h == nil {
		return nil, http.StatusInternalServerError, fmt.Errorf("cluster %q - no active hosts", u.toCluster)
	}

<<<<<<< HEAD
	s := newScope()
	s.host = h
	s.cluster = c
	s.user = u
	s.clusterUser = cu
	s.remoteAddr = req.RemoteAddr
	s.cache = cacheControllers.Load().(ccList)[u.name]
=======
	var localAddr string
>>>>>>> 81ec7a1b
	if addr, ok := req.Context().Value(http.LocalAddrContextKey).(net.Addr); ok {
		localAddr = addr.String()
	}
	s := &scope{
		id:          atomic.AddUint64(&scopeID, 1),
		host:        h,
		cluster:     c,
		user:        u,
		clusterUser: cu,
		remoteAddr:  req.RemoteAddr,
		localAddr:   localAddr,
		labels: prometheus.Labels{
			"user":         u.name,
			"cluster":      c.name,
			"cluster_user": cu.name,
			"cluster_node": h.addr.Host,
		},
	}
	return s, 0, nil
}<|MERGE_RESOLUTION|>--- conflicted
+++ resolved
@@ -53,6 +53,8 @@
 
 	if err := s.incQueued(); err != nil {
 		limitExcess.With(s.labels).Inc()
+		q := getQueryStart(req)
+		err = fmt.Errorf("%s for query %q", err, string(q))
 		respondWith(rw, err, http.StatusTooManyRequests)
 		return
 	}
@@ -67,18 +69,6 @@
 		responseBodyBytes: responseBodyBytes.With(s.labels),
 	}
 
-<<<<<<< HEAD
-	if err = s.inc(); err != nil {
-		limitExcess.With(s.labels).Inc()
-		q := getQueryStart(req)
-		err = fmt.Errorf("%s for query %q", err, string(q))
-		respondWith(srw, err, http.StatusTooManyRequests)
-		return
-	}
-	defer s.dec()
-
-=======
->>>>>>> 81ec7a1b
 	if s.user.allowCORS {
 		origin := req.Header.Get("Origin")
 		if len(origin) == 0 {
@@ -87,7 +77,6 @@
 		srw.Header().Set("Access-Control-Allow-Origin", origin)
 	}
 
-<<<<<<< HEAD
 	key := s.getCacheKey(req)
 	if _, err := s.cache.WriteTo(key, srw); err == nil {
 		cacheHit.With(s.labels).Inc()
@@ -97,7 +86,7 @@
 		req = s.decorateRequest(req)
 		timeout, timeoutErrMsg := s.getTimeoutWithErrMsg()
 		ctx := context.Background()
-		if timeout != 0 {
+		if timeout > 0 {
 			var cancel context.CancelFunc
 			ctx, cancel = context.WithTimeout(ctx, timeout)
 			defer cancel()
@@ -126,18 +115,6 @@
 				}
 			}
 		}
-=======
-	timeStart := time.Now()
-	req = s.decorateRequest(req)
-
-	timeout, timeoutErrMsg := s.getTimeoutWithErrMsg()
-	ctx := context.Background()
-	if timeout > 0 {
-		var cancel context.CancelFunc
-		ctx, cancel = context.WithTimeout(ctx, timeout)
-		defer cancel()
-	}
->>>>>>> 81ec7a1b
 
 		if req.Context().Err() != nil {
 			// penalize host if responding is slow, probably it is overloaded
@@ -345,17 +322,7 @@
 		return nil, http.StatusInternalServerError, fmt.Errorf("cluster %q - no active hosts", u.toCluster)
 	}
 
-<<<<<<< HEAD
-	s := newScope()
-	s.host = h
-	s.cluster = c
-	s.user = u
-	s.clusterUser = cu
-	s.remoteAddr = req.RemoteAddr
-	s.cache = cacheControllers.Load().(ccList)[u.name]
-=======
 	var localAddr string
->>>>>>> 81ec7a1b
 	if addr, ok := req.Context().Value(http.LocalAddrContextKey).(net.Addr); ok {
 		localAddr = addr.String()
 	}
@@ -367,6 +334,7 @@
 		clusterUser: cu,
 		remoteAddr:  req.RemoteAddr,
 		localAddr:   localAddr,
+		cache: cacheControllers.Load().(ccList)[u.name],
 		labels: prometheus.Labels{
 			"user":         u.name,
 			"cluster":      c.name,
