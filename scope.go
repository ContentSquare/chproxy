package main

import (
	"context"
	"fmt"
	"io/ioutil"
	"net/http"
	"net/url"
	"strings"
	"sync/atomic"
	"time"

	"github.com/Vertamedia/chproxy/cache"
	"github.com/Vertamedia/chproxy/config"
	"github.com/Vertamedia/chproxy/log"
	"github.com/prometheus/client_golang/prometheus"
)

func (s *scope) String() string {
	return fmt.Sprintf("[ Id: %X; User %q(%d) proxying as %q(%d) to %q(%d); RemoteAddr: %q; LocalAddr: %q ]",
		s.id,
		s.user.name, s.user.queryCounter.load(),
		s.clusterUser.name, s.clusterUser.queryCounter.load(),
		s.host.addr.Host, s.host.load(),
		s.remoteAddr, s.localAddr)
}

type scope struct {
	id          uint64
	host        *host
	cluster     *cluster
	user        *user
	clusterUser *clusterUser

	remoteAddr string
	localAddr  string

	labels prometheus.Labels
}

var scopeID = uint64(time.Now().UnixNano())

func (s *scope) incQueued() error {
	if s.user.queueCh == nil && s.clusterUser.queueCh == nil {
		// Request queues in the current scope are disabled.
		return s.inc()
	}

	if s.user.queueCh != nil {
		select {
		case s.user.queueCh <- struct{}{}:
			defer func() {
				<-s.user.queueCh
			}()
		default:
			// Per-user request queue is full.
			// Give the request the last chance to run.
			err := s.inc()
			if err != nil {
				userQueueOverflow.With(prometheus.Labels{"user": s.labels["user"]}).Inc()
			}
			return err
		}
	}

	if s.clusterUser.queueCh != nil {
		select {
		case s.clusterUser.queueCh <- struct{}{}:
			defer func() {
				<-s.clusterUser.queueCh
			}()
		default:
			// Per-clusterUser request queue is full.
			// Give the request the last chance to run.
			err := s.inc()
			if err != nil {
				clusterUserQueueOverflow.With(prometheus.Labels{"cluster_user": s.labels["cluster_user"]}).Inc()
			}
			return err
		}
	}

	// The request has been successfully queued.
	labels := prometheus.Labels{
		"user":         s.labels["user"],
		"cluster":      s.labels["cluster"],
		"cluster_user": s.labels["cluster_user"],
	}
	queueSizes := requestQueueSizes.With(labels)
	queueSizes.Inc()
	defer queueSizes.Dec()

	// Try starting the request during the given duration.
	d := s.maxQueueTime()
	dSleep := d / 10
	if dSleep > time.Second {
		dSleep = time.Second
	}
	if dSleep < time.Millisecond {
		dSleep = time.Millisecond
	}
	deadline := time.Now().Add(d)
	for {
		err := s.inc()
		if err == nil {
			// The request is allowed to start.
			return nil
		}

		dLeft := time.Until(deadline)
		if dLeft <= 0 {
			// Give up: the request exceeded its wait time
			// in the queue :(
			return err
		}

		// The request has dLeft remaining time to wait in the queue.
		// Sleep for a bit and try starting it again.
		if dSleep > dLeft {
			time.Sleep(dLeft)
		} else {
			time.Sleep(dSleep)
		}

		// Choose new host, since the previous one may become obsolete
		// after sleeping.
		h := s.cluster.getHost()
		if h != nil {
			s.host = h
			s.labels["cluster_node"] = h.addr.Host
		}
	}
}

func (s *scope) inc() error {
	uQueries := s.user.queryCounter.inc()
	cQueries := s.clusterUser.queryCounter.inc()

	var err error
	if s.user.maxConcurrentQueries > 0 && uQueries > s.user.maxConcurrentQueries {
		err = fmt.Errorf("limits for user %q are exceeded: max_concurrent_queries limit: %d",
			s.user.name, s.user.maxConcurrentQueries)
	}
	if s.clusterUser.maxConcurrentQueries > 0 && cQueries > s.clusterUser.maxConcurrentQueries {
		err = fmt.Errorf("limits for cluster user %q are exceeded: max_concurrent_queries limit: %d",
			s.clusterUser.name, s.clusterUser.maxConcurrentQueries)
	}

	uRPM := s.user.rateLimiter.inc()
	cRPM := s.clusterUser.rateLimiter.inc()

	// int32(xRPM) > 0 check is required to detect races when RPM
	// is decremented on error below after per-minute zeroing
	// in rateLimiter.run.
	// These races become innocent with the given check.
	if s.user.reqPerMin > 0 && int32(uRPM) > 0 && uRPM > s.user.reqPerMin {
		err = fmt.Errorf("rate limit for user %q is exceeded: requests_per_minute limit: %d",
			s.user.name, s.user.reqPerMin)
	}
	if s.clusterUser.reqPerMin > 0 && int32(cRPM) > 0 && cRPM > s.clusterUser.reqPerMin {
		err = fmt.Errorf("rate limit for cluster user %q is exceeded: requests_per_minute limit: %d",
			s.clusterUser.name, s.clusterUser.reqPerMin)
	}

	if err != nil {
		s.user.queryCounter.dec()
		s.clusterUser.queryCounter.dec()

		// Decrement rate limiter here, so it doesn't count requests
		// that didn't start due to limits overflow.
		s.user.rateLimiter.dec()
		s.clusterUser.rateLimiter.dec()
		return err
	}

	s.host.inc()
	concurrentQueries.With(s.labels).Inc()
	return nil
}

func (s *scope) dec() {
	// There is no need in ratelimiter.dec here, since the rate limiter
	// is automatically zeroed every minute in rateLimiter.run.

	s.user.queryCounter.dec()
	s.clusterUser.queryCounter.dec()
	s.host.dec()
	concurrentQueries.With(s.labels).Dec()
}

const killQueryTimeout = time.Second * 30

func (s *scope) killQuery() error {
	if len(s.cluster.killQueryUserName) == 0 {
		return nil
	}
	query := fmt.Sprintf("KILL QUERY WHERE query_id = '%d'", s.id)
	log.Debugf("ExecutionTime exceeded. Going to call query %q", query)

	r := strings.NewReader(query)
	addr := s.host.addr.String()
	req, err := http.NewRequest("POST", addr, r)
	if err != nil {
		return fmt.Errorf("error while creating kill query request to %s: %s", addr, err)
	}
	ctx, cancel := context.WithTimeout(context.Background(), killQueryTimeout)
	defer cancel()

	req = req.WithContext(ctx)

	// send request as kill_query_user
	req.SetBasicAuth(s.cluster.killQueryUserName, s.cluster.killQueryUserPassword)

	resp, err := http.DefaultClient.Do(req)
	if err != nil {
		return fmt.Errorf("error while executing clickhouse query %q at %q: %s", query, addr, err)
	}
	defer resp.Body.Close()

	if resp.StatusCode != http.StatusOK {
		responseBody, _ := ioutil.ReadAll(resp.Body)
		return fmt.Errorf("unexpected status code returned from query %q at %q: %d. Response body: %q",
			query, addr, resp.StatusCode, responseBody)
	}

	log.Debugf("Query with id=%d successfully killed", s.id)
	return nil
}

// allowedParams contains query args allowed to be proxed.
// See http://clickhouse-docs.readthedocs.io/en/latest/settings/
//
// All the other params passed via query args are stripped before
// proxying the request. This is for the sake of security.
var allowedParams = []string{
	"query",
	"database",
	"default_format",
}

func (s *scope) decorateRequest(req *http.Request) *http.Request {
	// make new params to purify URL
	params := make(url.Values)

	// set query_id as scope_id to have possibility kill query if needed
	params.Set("query_id", fmt.Sprintf("%X", s.id))

	// keep allowed params
	q := req.URL.Query()
	for _, param := range allowedParams {
		val := q.Get(param)
		if len(val) > 0 {
			params.Set(param, val)
		}
	}

	// Request response compression from clickhouse
	// if `Accept-Encoding: gzip` request header is set.
	// By default clickhouse doesn't compress responses
	// unless enable_http_compression=1 query param is set.
	// See https://github.com/yandex/ClickHouse/blob/97277ed691ae479db9a06165d250033cba6fb215/dbms/src/Server/HTTPHandler.cpp#L503 .
	if req.Header.Get("Accept-Encoding") == "gzip" {
		params.Set("enable_http_compression", "1")
	}

	req.URL.RawQuery = params.Encode()

	// rewrite possible previous Basic Auth
	// and send request as cluster user
	req.SetBasicAuth(s.clusterUser.name, s.clusterUser.password)

	// send request to chosen host from cluster
	req.URL.Scheme = s.host.addr.Scheme
	req.URL.Host = s.host.addr.Host

	// extend ua with additional info
	ua := fmt.Sprintf("RemoteAddr: %s; LocalAddr: %s; CHProxy-User: %s; CHProxy-ClusterUser: %s; %s",
		s.remoteAddr, s.localAddr, s.user.name, s.clusterUser.name, req.UserAgent())
	req.Header.Set("User-Agent", ua)

	return req
}

func (s *scope) getTimeoutWithErrMsg() (time.Duration, error) {
	var (
		timeout       time.Duration
		timeoutErrMsg error
	)
	if s.user.maxExecutionTime > 0 {
		timeout = s.user.maxExecutionTime
		timeoutErrMsg = fmt.Errorf("timeout for user %q exceeded: %v", s.user.name, timeout)
	}
	if timeout == 0 || (s.clusterUser.maxExecutionTime > 0 && s.clusterUser.maxExecutionTime < timeout) {
		timeout = s.clusterUser.maxExecutionTime
		timeoutErrMsg = fmt.Errorf("timeout for cluster user %q exceeded: %v", s.clusterUser.name, timeout)
	}
	return timeout, timeoutErrMsg
}

<<<<<<< HEAD
=======
func (s *scope) maxQueueTime() time.Duration {
	d := s.user.maxQueueTime
	if d <= 0 || s.clusterUser.maxQueueTime > 0 && s.clusterUser.maxQueueTime < d {
		d = s.clusterUser.maxQueueTime
	}
	if d <= 0 {
		// Default queue time.
		d = 10 * time.Second
	}
	return d
}

func (s *scope) getCacheKey(req *http.Request) string {
	if s.cache == nil {
		return ""
	}
	q := getQueryFull(req)
	req.Body = &statReadCloser{
		ReadCloser:       ioutil.NopCloser(bytes.NewBuffer(q)),
		requestBodyBytes: requestBodyBytes.With(s.labels),
	}
	return cache.GenerateKey(q)
}

func (s *scope) getCachedWriter(rw http.ResponseWriter) *cache.ResponseWriter {
	if s.cache == nil {
		return nil
	}
	crw, err := s.cache.NewResponseWriter(rw)
	if err != nil {
		log.Errorf("error while creating cached response writer: %s", err)
		return nil
	}
	return crw
}

>>>>>>> 22f364a3
type user struct {
	toUser    string
	toCluster string

	denyHTTP  bool
	denyHTTPS bool
	allowCORS bool

	allowedNetworks config.Networks
	cache           *cache.Controller

	name, password       string
	maxExecutionTime     time.Duration
	maxConcurrentQueries uint32
	reqPerMin            uint32

	maxQueueTime time.Duration
	queueCh      chan struct{}

	rateLimiter  rateLimiter
	queryCounter counter
}

type clusterUser struct {
	allowedNetworks config.Networks

	name, password       string
	maxExecutionTime     time.Duration
	maxConcurrentQueries uint32
	reqPerMin            uint32

	maxQueueTime time.Duration
	queueCh      chan struct{}

	rateLimiter  rateLimiter
	queryCounter counter
}

type host struct {
	cluster *cluster

	// counter of unsuccessful requests to decrease
	// host priority
	penalty uint32
	// if equal to 0 then this obj wouldn't be returned from getHost()
	active uint32
	// host address
	addr *url.URL

	counter
}

func (h *host) runHeartbeat(done <-chan struct{}) {
	label := prometheus.Labels{
		"cluster":      h.cluster.name,
		"cluster_node": h.addr.Host,
	}
	heartbeat := func() {
		if err := isHealthy(h.addr.String()); err == nil {
			atomic.StoreUint32(&h.active, uint32(1))
			hostHealth.With(label).Set(1)
		} else {
			log.Errorf("error while health-checking %q host: %s", h.addr.Host, err)
			atomic.StoreUint32(&h.active, uint32(0))
			hostHealth.With(label).Set(0)
		}
	}
	heartbeat()
	interval := h.cluster.heartBeatInterval
	for {
		select {
		case <-done:
			return
		case <-time.After(interval):
			heartbeat()
		}
	}
}

func (h *host) isActive() bool {
	return atomic.LoadUint32(&h.active) == 1
}

const (
	// prevents excess goroutine creating while penalizing overloaded host
	penaltySize     = 5
	penaltyMaxSize  = 300
	penaltyDuration = time.Second * 10
)

// decrease host priority for next requests
func (h *host) penalize() {
	p := atomic.LoadUint32(&h.penalty)
	if p >= penaltyMaxSize {
		return
	}
	log.Debugf("Penalizing host %q", h.addr)
	hostPenalties.With(prometheus.Labels{
		"cluster":      h.cluster.name,
		"cluster_node": h.addr.Host,
	}).Inc()
	atomic.AddUint32(&h.penalty, penaltySize)
	time.AfterFunc(penaltyDuration, func() {
		atomic.AddUint32(&h.penalty, ^uint32(penaltySize-1))
	})
}

// overload runningQueries to take penalty into consideration
func (h *host) load() uint32 {
	c := h.counter.load()
	p := atomic.LoadUint32(&h.penalty)
	return c + p
}

type cluster struct {
	name                  string
	nextIdx               uint32
	hosts                 []*host
	users                 map[string]*clusterUser
	killQueryUserName     string
	killQueryUserPassword string
	heartBeatInterval     time.Duration
}

// get least loaded + round-robin host from cluster
func (c *cluster) getHost() *host {
	idx := atomic.AddUint32(&c.nextIdx, 1)
	l := uint32(len(c.hosts))
	idx = idx % l
	idle := c.hosts[idx]
	idleN := idle.load()

	// set least priority to inactive host
	if !idle.isActive() {
		idleN = ^uint32(0)
	}

	if idleN == 0 {
		return idle
	}

	// round hosts checking
	// until the least loaded is found
	for i := (idx + 1) % l; i != idx; i = (i + 1) % l {
		h := c.hosts[i]
		if !h.isActive() {
			continue
		}
		n := h.load()
		if n == 0 {
			return h
		}
		if n < idleN {
			idle, idleN = h, n
		}
	}
	if !idle.isActive() {
		return nil
	}
	return idle
}

type rateLimiter struct {
	counter
}

func (rl *rateLimiter) run(done <-chan struct{}) {
	for {
		select {
		case <-done:
			return
		case <-time.After(time.Minute):
			rl.store(0)
		}
	}
}

type counter struct {
	value uint32
}

func (c *counter) store(n uint32) { atomic.StoreUint32(&c.value, n) }

func (c *counter) load() uint32 { return atomic.LoadUint32(&c.value) }

func (c *counter) dec() { atomic.AddUint32(&c.value, ^uint32(0)) }

func (c *counter) inc() uint32 { return atomic.AddUint32(&c.value, 1) }<|MERGE_RESOLUTION|>--- conflicted
+++ resolved
@@ -297,8 +297,6 @@
 	return timeout, timeoutErrMsg
 }
 
-<<<<<<< HEAD
-=======
 func (s *scope) maxQueueTime() time.Duration {
 	d := s.user.maxQueueTime
 	if d <= 0 || s.clusterUser.maxQueueTime > 0 && s.clusterUser.maxQueueTime < d {
@@ -335,7 +333,6 @@
 	return crw
 }
 
->>>>>>> 22f364a3
 type user struct {
 	toUser    string
 	toCluster string
